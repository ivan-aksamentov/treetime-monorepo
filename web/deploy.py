"""
Web server deploy script
"""

import os
import subprocess

<<<<<<< HEAD
host = 'treetime' # destination server
host_location = '/var/www/treetime_web' # location in the destination server
treetime_admin = 'root'
treetime_user = 'ttime'
=======
host = 'bc2-resit-tt01.bc2.unibas.ch' # destination server
host_location = '/var/www/treetime' # location in the destination server
treetime_admin = 'tt_admin'
treetime_user = 'tt_user'
root = 'neher'
>>>>>>> 9bf5cf9d

if __name__ == '__main__':

    # first, copy all necessary files to the remote host
    os.system('scp -r ./examples/ ./static/ ./templates/ ./treetime.wsgi ./treetime_server.py {}@{}:{}/'.format(treetime_admin, host, host_location))

    # check if the sessions folder is in place. If not, create one and set the correct permissions
    if not 'sessions' in subprocess.check_output('ssh -t {}@{}  "ls {}"'.format(treetime_admin, host, host_location), shell=True):
        os.system('ssh -t {}@{}  "mkdir {}/sessions"'.format(treetime_admin, host, host_location))
        os.system('ssh -t {}@{}  "chown -R {}:{} {}/sessions"'.format(treetime_admin, host, treetime_user, treetime_user, host_location))

    #change permissions of the wsgi script:
    os.system('ssh -t {}@{}  "sudo chown {}:{} {}/treetime.wsgi"'.format(root, host, treetime_user, treetime_user, host_location))





<|MERGE_RESOLUTION|>--- conflicted
+++ resolved
@@ -5,18 +5,11 @@
 import os
 import subprocess
 
-<<<<<<< HEAD
-host = 'treetime' # destination server
-host_location = '/var/www/treetime_web' # location in the destination server
-treetime_admin = 'root'
-treetime_user = 'ttime'
-=======
 host = 'bc2-resit-tt01.bc2.unibas.ch' # destination server
 host_location = '/var/www/treetime' # location in the destination server
 treetime_admin = 'tt_admin'
 treetime_user = 'tt_user'
 root = 'neher'
->>>>>>> 9bf5cf9d
 
 if __name__ == '__main__':
 
