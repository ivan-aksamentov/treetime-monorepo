--- conflicted
+++ resolved
@@ -21,14 +21,9 @@
     "babel-preset-react": "^6.5.0",
     "babel-preset-stage-0": "^6.5.0",
     "d3": "~3.5.16",
-<<<<<<< HEAD
-    "react-bootstrap": "~0.29.4",
-    "d3-tip": "~0.6.7"
-=======
     "d3-tip": "^0.6.7",
     "react-bootstrap": "~0.29.4",
     "react-dom": "^0.14.7",
     "superagent": "^1.8.2"
->>>>>>> d5dcac32
   }
 }