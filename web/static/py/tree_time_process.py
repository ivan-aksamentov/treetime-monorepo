--- conflicted
+++ resolved
@@ -5,15 +5,9 @@
 from Bio import Phylo, AlignIO, Align, Seq, SeqRecord
 import zipfile
 import time
-<<<<<<< HEAD
 import os, sys, json, gzip
-from treetime import utils
-from treetime.treetime import TreeTime
-=======
-import os, sys, json
 from treetime import numeric_date
 from treetime import TreeTime
->>>>>>> f6f726ce
 import traceback
 
 def myopen(fname, mode):
