--- conflicted
+++ resolved
@@ -430,6 +430,7 @@
     for label in axes.get_yticklabels():
             label.set_fontsize(tick_fs)
 
+
 def get_beast_tree_from_file(beast_file):
     import dendropy
     import StringIO
@@ -440,6 +441,8 @@
     biotree = Phylo.read(StringIO.StringIO(out.getvalue()), 'newick')
     return biotree
 
+
+    pass
 
 def corr_points(basename, beast_dir=None):
 
@@ -572,15 +575,9 @@
     PLOT_CORRELATION = False
 
     PLOT_TREETIME = True
-<<<<<<< HEAD
-    PLOT_LSD = False
-    PLOT_BEAST = False
-    save_fig = False
-=======
     PLOT_LSD = True
     PLOT_BEAST = False
     save_fig = True
->>>>>>> da560962
     plot_idxs = np.array([1,2,4,6,7,9,10])
 
     if PLOT_SIM_RESULTS:
