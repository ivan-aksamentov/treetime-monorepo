--- conflicted
+++ resolved
@@ -22,13 +22,9 @@
     is converted to the most likely time of the internal nodes.
     """
 
-<<<<<<< HEAD
-    def __init__(self,  dates=None, debug=False, real_dates=True, precision=1,
+    def __init__(self,  dates=None, debug=False, real_dates=True, precision='auto',
                  branch_length_mode='joint', *args, **kwargs):
 
-=======
-    def __init__(self,  dates=None, debug=False, real_dates=True, precision='auto', *args, **kwargs):
->>>>>>> 3bf918fd
         """
         ClockTree constructor
 
