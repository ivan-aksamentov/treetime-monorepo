import numpy as np
import config as ttconf
from distribution import Distribution

class BranchLenInterpolator (Distribution):
    """
    Tjis class defines the methods to manipulate the branch length probability
    distributions.

    """

<<<<<<< HEAD
    def __init__(self, node, gtr, marginal_branchlength = False, pattern_multiplicity = None,
                 one_mutation=None, ignore_gaps=True):
=======
    def __init__(self, node, gtr, one_mutation=None, min_width=ttconf.MIN_INTEGRATION_PEAK,
                 n_grid_points = ttconf.BRANCH_GRID_SIZE, ignore_gaps=True):
>>>>>>> 5586ba51

        self.node = node
        self.gtr = gtr
        if node.up is None:
            raise Exception("Cannot create branch length interpolator for the root node.")

        self._gamma = 1.0

        self._merger_cost = None
        if one_mutation is None:
            one_mutation = 1.0/node.sequence.shape[0]
        # optimal branch length
        mutation_length = node.mutation_length
        if mutation_length < np.min((1e-5, 0.1*one_mutation)): # zero-length
            short_range = 10*one_mutation
            grid = np.concatenate([short_range*(np.linspace(0, 1.0 , n_grid_points/2)[:-1]),
                (short_range + (ttconf.MAX_BRANCH_LENGTH - short_range)*(np.linspace(0, 1.0 , n_grid_points/2+1)**2))])

        else: # branch length is not zero
            sigma = mutation_length #np.max([self.average_branch_len, mutation_length])
            # from zero to optimal branch length
            grid_left = mutation_length * (1 - np.linspace(1, 0.0, n_grid_points/3)**2.0)
            grid_zero = grid_left[1]*np.logspace(-20,0,6)[:5]
            grid_zero2 = grid_left[1]*np.linspace(0,1,10)[1:-1]
            # from optimal branch length to the right (--> 3*branch lengths),
            grid_right = mutation_length + (3*sigma*(np.linspace(0, 1, n_grid_points/3)**2))
            # far to the right (3*branch length ---> MAX_LEN), very sparse
            far_grid = grid_right.max() + ttconf.MAX_BRANCH_LENGTH*np.linspace(0, 1, n_grid_points/3)**2

            grid = np.concatenate((grid_zero,grid_zero2, grid_left,grid_right[1:],far_grid[1:]))
            grid.sort() # just for safety

        if marginal_branchlength:
            if hasattr(node, 'profile_pair'):
                log_prob = np.array([-self.gtr.prob_t_profiles(node.profile_pair,
                                                        pattern_multiplicity,
                                                        k,
                                                        return_log=True)
                                    for k in grid])
            else:
                raise Exception("profile pairs need to be assigned to node")


        else:
            if not hasattr(node, 'compressed_sequence'):
                #FIXME: this assumes node.sequence is set, but this might not be the case if
                # ancestral reconstruction is run with final=False
                if hasattr(node, 'sequence'):
                    seq_pairs, multiplicity = self.gtr.compress_sequence_pair(node.up.sequence,
                                                                          node.sequence,
                                                                          ignore_gaps=ignore_gaps)
                    node.compressed_sequence = {'pair':seq_pairs, 'multiplicity':multiplicity}
                else:
                    raise Exception("uncompressed sequence need to be assigned to nodes")

            log_prob = np.array([-self.gtr.prob_t_compressed(node.compressed_sequence['pair'],
                                                    node.compressed_sequence['multiplicity'],
                                                    k,
                                                    return_log=True)
                                for k in grid])

        # tmp_dis = Distribution(grid, log_prob, is_log=True, kind='linear')
        # norm = tmp_dis.integrate(a=tmp_dis.xmin, b=tmp_dis.xmax, n=200)
        super(BranchLenInterpolator, self).__init__(grid, log_prob, is_log=True,
                                                    kind='linear', min_width=min_width)


    @property
    def gamma(self):
       return self._gamma

    @gamma.setter
    def gamma(self, value):
        self._gamma = value

    @property
    def merger_cost(self):
       return self._merger_cost

    @merger_cost.setter
    def merger_cost(self, cost_func):
        self._merger_cost = cost_func
        self._peak_idx = np.argmin(self.__call__(self.x))
        self._peak_pos = self.x[self._peak_idx]
        if self.kind=='linear': # can't mess like this with non-linear interpolation
            deltay = self.__call__(self.peak_pos) - self._peak_val
            self._peak_val += deltay
            self._func.y -= deltay

    @property
    def peak_pos(self):
        return super(BranchLenInterpolator,self).peak_pos/self.gamma

    @property
    def support(self):
        return self._support/self.gamma

    @property
    def fwhm(self):
        return super(BranchLenInterpolator,self).fwhm/self.gamma

    def __call__(self, x, tnode=None, multiplicity=None):
        res = super(BranchLenInterpolator, self).__call__(x*self.gamma)
        if self.merger_cost is not None:
            if tnode is None:
                tnode = self.node.time_before_present
            if multiplicity is None:
                multiplicity = len(self.node.up.clades)
            res += self.merger_cost(tnode, x, multiplicity=multiplicity)
        return res

    def __mul__(self, other):
        res = BranchLenInterpolator(super(BranchLenInterpolator, self).__mul__(other))

<|MERGE_RESOLUTION|>--- conflicted
+++ resolved
@@ -9,13 +9,9 @@
 
     """
 
-<<<<<<< HEAD
-    def __init__(self, node, gtr, marginal_branchlength = False, pattern_multiplicity = None,
-                 one_mutation=None, ignore_gaps=True):
-=======
     def __init__(self, node, gtr, one_mutation=None, min_width=ttconf.MIN_INTEGRATION_PEAK,
+                 marginal_branchlength = False, pattern_multiplicity = None,
                  n_grid_points = ttconf.BRANCH_GRID_SIZE, ignore_gaps=True):
->>>>>>> 5586ba51
 
         self.node = node
         self.gtr = gtr
