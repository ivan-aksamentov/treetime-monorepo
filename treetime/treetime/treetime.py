--- conflicted
+++ resolved
@@ -370,14 +370,8 @@
 
             new_neglogprob = utils.multiply_dists(msgs_from_clades)
             node.msg_to_parent = new_neglogprob
-<<<<<<< HEAD
-            
-=======
-            cutoff = 1e5
-            w = new_neglogprob.x[((new_neglogprob.y - new_neglogprob.y.min()) < cutoff)][-1] - new_neglogprob.x[((new_neglogprob.y - new_neglogprob.y.min()) < cutoff)][0]
-            print ("Distribution width: "  + str(w))
-
->>>>>>> 3247a87f
+
+
     def _ml_t_root_leaves(self):
         """
         Given the location probability distribution, computed by the propagation
@@ -427,13 +421,12 @@
                 node.msg_from_parent = interp1d(node_grid, node.branch_neg_log_prob.y, kind='linear')
 
                 final_prob = utils.multiply_dists((node.msg_from_parent, node.msg_to_parent))
-                
+
                 child_time = collapse_func(final_prob)
 
                 if child_time > node.up.abs_t + 1e-9:
                     # must never happen, just for security
                     # I think this can sometimes happen when using median collapsing
-                    import ipdb; ipdb.set_trace()
                     if self.debug: import ipdb; ipdb.set_trace()
                     node.total_prob = utils.delta_fun(node.up.abs_t, return_log=True, normalized=False)
                     print ("Warn: the child node wants to be {0} earlier than "
