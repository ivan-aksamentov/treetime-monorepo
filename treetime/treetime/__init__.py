from __future__ import print_function, division, absolute_import
from .treeanc import TreeAnc
from .treetime import TreeTime, plot_vs_years
from .clock_tree import ClockTree
from .treetime import ttconf as treetime_conf
from .gtr import GTR
from .merger_models import Coalescent
from .treeregression import TreeRegression
<<<<<<< HEAD
version="0.6.0"
=======
from .argument_parser import make_parser

version="0.5.6"
>>>>>>> ec402c5e
<|MERGE_RESOLUTION|>--- conflicted
+++ resolved
@@ -6,10 +6,5 @@
 from .gtr import GTR
 from .merger_models import Coalescent
 from .treeregression import TreeRegression
-<<<<<<< HEAD
-version="0.6.0"
-=======
 from .argument_parser import make_parser
-
-version="0.5.6"
->>>>>>> ec402c5e
+version="0.6.0"