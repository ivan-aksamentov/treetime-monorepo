from __future__ import print_function, division, absolute_import
import time, sys
import gc
from collections import defaultdict
import numpy as np
from Bio import Phylo
from Bio import AlignIO
from treetime import config as ttconf
from .seq_utils import seq2prof, seq2array, prof2seq, normalize_profile, extend_profile
from .vcf_utils import process_alignment_dictionary
from .gtr import GTR
from .gtr_site_specific import GTR_site_specific
from .sequence_data import SequenceData

string_types = [str] if sys.version_info[0]==3 else [str, unicode]


class TreeAnc(object):
    """
    Class defines simple tree object with basic interface methods: reading and
    saving from/to files, initializing leaves with sequences from the
    alignment, making ancestral state inference
    """

    def __init__(self, tree=None, aln=None, gtr=None, fill_overhangs=True,
                ref=None, verbose = ttconf.VERBOSE, ignore_gaps=True,
                convert_upper=True, seq_multiplicity=None, log=None,
                compress=True,
                **kwargs):
        """
        TreeAnc constructor. It prepares the tree, attaches sequences to the leaf nodes,
        and sets some configuration parameters.

        Parameters
        ----------
        tree : str, Bio.Phylo.Tree
           Phylogenetic tree. String passed is interpreted as a filename with
           a tree in a standard format that can be parsed by the Biopython Phylo module.

        aln : str, Bio.Align.MultipleSequenceAlignment, dict
           Sequence alignment. If a string passed, it is interpreted as the
           filename to read Biopython alignment from. If a dict is given,
           this is assumed to be the output of vcf_utils.read_vcf which
           specifies for each sequence the differences from a reference

        gtr : str, GTR
           GTR model object. If string passed, it is interpreted as the type of
           the GTR model. A new GTR instance will be created for this type.

        fill_overhangs : bool
           In some cases, the missing data on both ends of the alignment is
           filled with the gap sign('-'). If set to True, the end-gaps are converted to "unknown"
           characters ('N' for nucleotides, 'X' for aminoacids). Otherwise, the alignment is treated as-is

        ref : None, optional
            Reference sequence used in VCF mode

        verbose : int
           Verbosity level as number from 0 (lowest) to 10 (highest).

        ignore_gaps : bool
           Ignore gaps in branch length calculations

        convert_upper : bool, optional
            Description

        seq_multiplicity : dict
           If individual nodes in the tree correspond to multiple sampled sequences
           (i.e. read count in a deep sequencing experiment), these can be
           specified as a dictionary. This currently only affects rooting and
           can be used to weigh individual tips by abundance or important during root search.

        compress : bool, optional
            reduce identical alignment columns to one (not useful when
            inferring site specific GTR models).

        **kwargs
           Keyword arguments to construct the GTR model

         .. Note::
               Some GTR types require additional configuration parameters.
               If the new GTR is being instantiated, these parameters are expected
               to be passed as kwargs. If nothing is passed, the default values are
               used, which might cause unexpected results.

        Raises
        ------
        AttributeError
            If no tree is passed in


        """
        if tree is None:
            raise TypeError("TreeAnc requires a tree!")
        self.t_start = time.time()
        self.verbose = verbose
        self.log=log
        self.ok=False
        self.logger("TreeAnc: set-up",1)
        self._internal_node_count = 0
        self.use_mutation_length=False
        self.ignore_gaps = ignore_gaps

        self._tree = None
        self.tree = tree
        if tree is None:
            raise AttributeError("TreeAnc: tree loading failed! exiting")

        # set up GTR model
        self._gtr = None
        self.set_gtr(gtr or 'JC69', **kwargs)

        # set alignment and attach sequences to tree on success.
        # otherwise self.data.aln will be None
        self.data = SequenceData(aln, ref=ref, logger=self.logger, compress=compress,
                                convert_upper=convert_upper, fill_overhangs=fill_overhangs,
                                sequence_length=kwargs['seq_len'] if 'seq_len' in kwargs else None)

        if self.gtr.is_site_specific and self.data.compress:
            raise TypeError("TreeAnc: sequence compression and site specific gtr models are incompatible!" )

        if self.data.aln and self.tree:
            if len(self.tree.get_terminals()) != len(self.data.aln):
                self.logger("**WARNING: Number of tips in tree differs from number of sequences in alignment!**", 3, warn=True)

            self._attach_sequences_to_nodes()


    def logger(self, msg, level, warn=False):
        """
        Print log message *msg* to stdout.

        Parameters
        -----------

         msg : str
            String to print on the screen

         level : int
            Log-level. Only the messages with a level higher than the
            current verbose level will be shown.

         warn : bool
            Warning flag. If True, the message will be displayed
            regardless of its log-level.

        """
        if level<self.verbose or (warn and level<=self.verbose):
            dt = time.time() - self.t_start
            outstr = '\n' if level<2 else ''
            outstr += format(dt, '4.2f')+'\t'
            outstr += level*'-'
            outstr += msg
            print(outstr, file=sys.stdout)


####################################################################
## SET-UP
####################################################################
    @property
    def leaves_lookup(self):
        """
        The :code:`{leaf-name:leaf-node}` dictionary. It enables fast
        search of a tree leaf object by its name.
        """
        return self._leaves_lookup

    @property
    def gtr(self):
        """
        :setter: Sets the GTR object passed in
        :getter: Returns the current GTR object

        """
        return self._gtr

    @gtr.setter
    def gtr(self, value):
        """
        Parameters
        -----------
         value : GTR
            the new GTR object
        """
        if not (isinstance(value, GTR) or isinstance(value, GTR_site_specific)):
            raise TypeError(" GTR instance expected")
        self._gtr = value


    def set_gtr(self, in_gtr, **kwargs):
        """
        Create new GTR model if needed, and set the model as an attribute of the
        TreeAnc class

        Parameters
        -----------
         in_gtr : str, GTR
            The gtr model to be assigned. If string is passed,
            it is taken as the name of a standard GTR model, and is
            attempted to be created through :code:`GTR.standard()` interface. If a
            GTR instance is passed, it is set directly .
         **kwargs
            Keyword arguments to construct the GTR model. If none are passed, defaults
            are assumed.

        """
        if isinstance(in_gtr, str):
            self._gtr = GTR.standard(model=in_gtr, **kwargs)
            self._gtr.logger = self.logger

        elif isinstance(in_gtr, GTR) or isinstance(in_gtr, GTR_site_specific):
            self._gtr = in_gtr
            self._gtr.logger=self.logger
        else:
            self.logger("TreeAnc.gtr_setter: can't interpret GTR model", 1, warn=True)
            raise TypeError("Cannot set GTR model in TreeAnc class: GTR or "
                "string expected")

        if self._gtr.ambiguous is None:
            self.fill_overhangs=False

    @property
    def aln(self):
        '''
        :setter: Sets the alignment
        :getter: Returns the alignment
        '''
        return self.data.aln

    @aln.setter
    def aln(self,in_aln):
        self.data.aln=in_aln
        if self.data.aln and self.tree:
            self._attach_sequences_to_nodes()


    @property
    def tree(self):
        """
        The phylogenetic tree currently used by the TreeAnc.

        :setter: Sets the tree. Directly if passed as Phylo.Tree, or by reading from \
        file if passed as a str.
        :getter: Returns the tree as a Phylo.Tree object

        """
        return self._tree


    @tree.setter
    def tree(self, in_tree):
        '''
        assigns a tree to the internal self._tree variable. The tree is either
        loaded from file (if in_tree is str) or assigned (if in_tree is a Phylo.tree)
        '''
        from os.path import isfile
        if isinstance(in_tree, Phylo.BaseTree.Tree):
            self._tree = in_tree
        elif type(in_tree) in string_types and isfile(in_tree):
            try:
                self._tree=Phylo.read(in_tree, 'newick')
            except:
                fmt = in_tree.split('.')[-1]
                if fmt in ['nexus', 'nex']:
                    self._tree=Phylo.read(in_tree, 'nexus')
                else:
                    self.logger('TreeAnc: could not load tree, format needs to be nexus or newick! input was '+str(in_tree),1)
                    self._tree = None
                    return ttconf.ERROR
        else:
            self.logger('TreeAnc: could not load tree! input was '+str(in_tree),0)
            self._tree = None
            return ttconf.ERROR

        # remove all existing sequence attributes
        for node in self._tree.find_clades():
            node.branch_length = node.branch_length if node.branch_length else 0.0
            if hasattr(node, "sequence"):
                node.__delattr__("sequence")
            node.original_length = node.branch_length
            node.mutation_length = node.branch_length
        self.prepare_tree()
        return ttconf.SUCCESS



    @property
    def one_mutation(self):
        """
        Returns
        -------
        float
            inverse of the uncompressed sequene length - length scale for short branches
        """
        return 1.0/self.data.full_length if self.data.full_length else np.nan

    @one_mutation.setter
    def one_mutation(self,om):
        self.logger("TreeAnc: one_mutation can't be set",1)


    def _attach_sequences_to_nodes(self):
        '''
        For each node of the tree, check whether there is a sequence available
        in the alignment and assign this sequence as a character array
        '''
        failed_leaves= 0

        # loop over leaves and assign multiplicities of leaves (e.g. number of identical reads)
        for l in self.tree.get_terminals():
            if l.name in self.data.seq_multiplicity:
                l.count = self.data.seq_multiplicity[l.name]
            else:
                l.count = 1.0

        # loop over tree, and assign sequences
        for l in self.tree.find_clades():
            if hasattr(l, 'branch_state'): del l.branch_state
            if l.name in self.data.compressed_alignment:
                l.cseq = self.data.compressed_alignment[l.name]
            elif l.is_terminal():
                self.logger("***WARNING: TreeAnc._attach_sequences_to_nodes: NO SEQUENCE FOR LEAF: %s" % l.name, 0, warn=True)
                failed_leaves += 1
                l.cseq = np.repeat(self.gtr.ambiguous, self.data.compressed_length)
                if failed_leaves > self.tree.count_terminals()/3:
                    self.logger("ERROR: At least 30\\% terminal nodes cannot be assigned a sequence!\n", 0, warn=True)
                    self.logger("Are you sure the alignment belongs to the tree?", 2, warn=True)
                    self.ok = False
                    return ttconf.ERROR
            else: # could not assign sequence for internal node - is OK
                pass

        if failed_leaves:
            self.logger("***WARNING: TreeAnc: %d nodes don't have a matching sequence in the alignment."
                        " POSSIBLE ERROR."%failed_leaves, 0, warn=True)

        # extend profile to contain additional unknown characters
        extend_profile(self.gtr, [self.data.ref] if self.data.is_sparse
                        else self.data.aln.values(), logger=self.logger)
        self.ok = True


    def prepare_tree(self):
        """
        Set link to parent and calculate distance to root for all tree nodes.
        Should be run once the tree is read and after every rerooting,
        topology change or branch length optimizations.
        """
        self.tree.root.branch_length = 0.001
        self.tree.root.mutation_length = self.tree.root.branch_length
        self.tree.root.mutations = []
        self.tree.ladderize()
        self._prepare_nodes()
        self._leaves_lookup = {node.name:node for node in self.tree.get_terminals()}


    def _prepare_nodes(self):
        """
        Set auxilliary parameters to every node of the tree.
        """
        self.tree.root.up = None
        self.tree.root.bad_branch=self.tree.root.bad_branch if hasattr(self.tree.root, 'bad_branch') else False
        name_set = set([n.name for n in self.tree.find_clades() if n.name])
        internal_node_count = 0
        for clade in self.tree.get_nonterminals(order='preorder'): # parents first
            if clade.name is None:
                tmp = "NODE_" + format(internal_node_count, '07d')
                while tmp in name_set:
                    internal_node_count += 1
                    tmp = "NODE_" + format(internal_node_count, '07d')
                clade.name = tmp
                name_set.add(clade.name)
            internal_node_count+=1
            for c in clade.clades:
                if c.is_terminal():
                    c.bad_branch = c.bad_branch if hasattr(c, 'bad_branch') else False
                c.up = clade

        for clade in self.tree.get_nonterminals(order='postorder'): # parents first
            clade.bad_branch = all([c.bad_branch for c in clade])

        self._calc_dist2root()
        self._internal_node_count = max(internal_node_count, self._internal_node_count)


    def _calc_dist2root(self):
        """
        For each node in the tree, set its root-to-node distance as dist2root
        attribute
        """
        self.tree.root.dist2root = 0.0
        for clade in self.tree.get_nonterminals(order='preorder'): # parents first
            for c in clade.clades:
                c.dist2root = clade.dist2root + c.mutation_length



####################################################################
## END SET-UP
####################################################################


###################################################################
### ancestral reconstruction
###################################################################
    def reconstruct_anc(self,*args, **kwargs):
        """Shortcut for :py:meth:`treetime.TreeAnc.infer_ancestral_sequences`
        """
        return self.infer_ancestral_sequences(*args,**kwargs)


    def infer_ancestral_sequences(self, method='probabilistic', infer_gtr=False,
                                  marginal=False, reconstruct_leaves=False, **kwargs):
        """Reconstruct ancestral sequences

        Parameters
        ----------
        method : str
           Method to use. Supported values are "parsimony", "fitch", "probabilistic" and "ml"
        infer_gtr : bool
           Infer a GTR model before reconstructing the sequences
        marginal : bool
           Assign sequences that are most likely after averaging over all other nodes
           instead of the jointly most likely sequences.
        reconstruct_leaves : bool, optional
            Reconstruct sequences of terminal nodes/leaves, thereby replacing ambiguous
            characters with the inferred base/state. default: False
        **kwargs
            additional keyword arguments that are passed down to :py:meth:`TreeAnc.infer_gtr` and :py:meth:`TreeAnc._ml_anc`

        Returns
        -------
        N_diff : int
           Number of nucleotides different from the previous
           reconstruction.  If there were no pre-set sequences, returns N*L

        """
        self.logger("TreeAnc.infer_ancestral_sequences with method: %s, %s"%(method, 'marginal' if marginal else 'joint'), 1)
        if not self.ok:
            self.logger("TreeAnc.infer_ancestral_sequences: ERROR, sequences or tree are missing", 0)
            return ttconf.ERROR

        if method in ['ml', 'probabilistic']:
            if marginal:
                _ml_anc = self._ml_anc_marginal
            else:
                _ml_anc = self._ml_anc_joint
        else:
            _ml_anc = self._fitch_anc

        if infer_gtr:
            tmp = self.infer_gtr(marginal=marginal, **kwargs)
            if tmp==ttconf.ERROR:
                return tmp
            N_diff = _ml_anc(reconstruct_leaves=reconstruct_leaves, **kwargs)
        else:
            N_diff = _ml_anc(reconstruct_leaves=reconstruct_leaves, **kwargs)

        for node in self.tree.find_clades(order='preorder'):
            if node.up:
                node.mutations = self.get_mutations(node)

        return N_diff


###################################################################
### FITCH
###################################################################
    def _fitch_anc(self, **kwargs):
        """
        Reconstruct ancestral states using Fitch's algorithm. The method requires
        sequences to be assigned to leaves. It implements the iteration from
        leaves to the root constructing the Fitch profiles for each character of
        the sequence, and then by propagating from the root to the leaves,
        reconstructs the sequences of the internal nodes.

        Keyword Args
        ------------

        Returns
        -------
        Ndiff : int
           Number of the characters that changed since the previous
           reconstruction. These changes are determined from the pre-set
           sequence attributes of the nodes. If there are no sequences available
           (i.e., no reconstruction has been made before), returns the total
           number of characters in the tree.

        """
        # set fitch profiiles to each terminal node

        for l in self.tree.get_terminals():
            l.state = [[k] for k in l.cseq]

        L = len(self.tree.get_terminals()[0].cseq)

        self.logger("TreeAnc._fitch_anc: Walking up the tree, creating the Fitch profiles",2)
        for node in self.tree.get_nonterminals(order='postorder'):
            node.state = [self._fitch_state(node, k) for k in range(L)]

        ambs = [i for i in range(L) if len(self.tree.root.state[i])>1]
        if len(ambs) > 0:
            for amb in ambs:
                self.logger("Ambiguous state of the root sequence "
                                    "in the position %d: %s, "
                                    "choosing %s" % (amb, str(self.tree.root.state[amb]),
                                                     self.tree.root.state[amb][0]), 4)
        self.tree.root.cseq = np.array([k[np.random.randint(len(k)) if len(k)>1 else 0]
                                           for k in self.tree.root.state])

        if self.is_vcf:
            self.tree.root.sequence = self.dict_sequence(self.tree.root)
        else:
            self.tree.root.sequence = self.expanded_sequence(self.tree.root)


        self.logger("TreeAnc._fitch_anc: Walking down the self.tree, generating sequences from the "
                         "Fitch profiles.", 2)
        N_diff = 0
        for node in self.tree.get_nonterminals(order='preorder'):
            if node.up != None: # not root
                sequence =  np.array([node.up.cseq[i]
                        if node.up.cseq[i] in node.state[i]
                        else node.state[i][0] for i in range(L)])
                if hasattr(node, 'sequence'):
                    N_diff += (sequence!=node.cseq).sum()
                else:
                    N_diff += L
                node.cseq = sequence
                if self.is_vcf:
                    node.sequence = self.dict_sequence(node)
                else:
                    node.sequence = self.expanded_sequence(node)
                node.mutations = self.get_mutations(node)

            node.profile = seq2prof(node.cseq, self.gtr.profile_map)
            del node.state # no need to store Fitch states
        self.logger("Done ancestral state reconstruction",3)
        for node in self.tree.get_terminals():
            node.profile = seq2prof(node.original_cseq, self.gtr.profile_map)
        return N_diff


    def _fitch_state(self, node, pos):
        """
        Determine the Fitch profile for a single character of the node's sequence.
        The profile is essentially the intersection between the children's
        profiles or, if the former is empty, the union of the profiles.

        Parameters
        ----------

         node : PhyloTree.Clade:
            Internal node which the profiles are to be determined

         pos : int
            Position in the node's sequence which the profiles should
            be determinedf for.

        Returns
        -------
         state : numpy.array
            Fitch profile for the character at position pos of the given node.
        """
        state = self._fitch_intersect([k.state[pos] for k in node.clades])
        if len(state) == 0:
            state = np.concatenate([k.state[pos] for k in node.clades])
        return state


    def _fitch_intersect(self, arrays):
        """
        Find the intersection of any number of 1D arrays.
        Return the sorted, unique values that are in all of the input arrays.
        Adapted from numpy.lib.arraysetops.intersect1d
        """
        def pairwise_intersect(arr1, arr2):
            s2 = set(arr2)
            b3 = [val for val in arr1 if val in s2]
            return b3

        arrays = list(arrays) # allow assignment
        N = len(arrays)
        while N > 1:
            arr1 = arrays.pop()
            arr2 = arrays.pop()
            arr = pairwise_intersect(arr1, arr2)
            arrays.append(arr)
            N = len(arrays)

        return arrays[0]



###################################################################
### Maximum Likelihood
###################################################################
    def sequence_LH(self, pos=None, full_sequence=False):
        """return the likelihood of the observed sequences given the tree

        Parameters
        ----------
        pos : int, optional
            position in the sequence, if none, the sum over all positions will be returned
        full_sequence : bool, optional
            does the position refer to the full or compressed sequence, by default compressed sequence is assumed.

        Returns
        -------
        float
            likelihood
        """
        if not hasattr(self.tree, "total_sequence_LH"):
            self.logger("TreeAnc.sequence_LH: you need to run marginal ancestral inference first!", 1)
            self.infer_ancestral_sequences(marginal=True)
        if pos is not None:
            if full_sequence:
                compressed_pos = self.data.full_to_compressed_sequence_map[pos]
            else:
                compressed_pos = pos
            return self.tree.sequence_LH[compressed_pos]
        else:
            return self.tree.total_sequence_LH


    def ancestral_likelihood(self):
        """
        Calculate the likelihood of the given realization of the sequences in
        the tree

        Returns
        -------

         log_lh : float
            The tree likelihood given the sequences
        """
        log_lh = np.zeros(self.data.multiplicity.shape[0])
        for node in self.tree.find_clades(order='postorder'):

            if node.up is None: #  root node
                # 0-1 profile
                profile = seq2prof(node.cseq, self.gtr.profile_map)
                # get the probabilities to observe each nucleotide
                profile *= self.gtr.Pi
                profile = profile.sum(axis=1)
                log_lh += np.log(profile) # product over all characters
                continue

            t = node.branch_length

            indices = np.array([(self.gtr.state_index[a], self.gtr.state_index[b])
                                 for a, b in zip(node.up.cseq, node.cseq)])

            logQt = np.log(self.gtr.expQt(t))
            lh = logQt[indices[:, 1], indices[:, 0]]
            log_lh += lh

        return log_lh

    def _branch_length_to_gtr(self, node):
        """
        Set branch lengths to either mutation lengths of given branch lengths.
        The assigend values are to be used in the following ML analysis.
        """
        if self.use_mutation_length:
            return max(ttconf.MIN_BRANCH_LENGTH*self.one_mutation, node.mutation_length)
        else:
            return max(ttconf.MIN_BRANCH_LENGTH*self.one_mutation, node.branch_length)


    def _ml_anc_marginal(self, sample_from_profile=False,
                         reconstruct_leaves=False, debug=False, **kwargs):
        """
        Perform marginal ML reconstruction of the ancestral states. In contrast to
        joint reconstructions, this needs to access the probabilities rather than only
        log probabilities and is hence handled by a separate function.

        Parameters
        ----------
         sample_from_profile : bool or str
            assign sequences probabilistically according to the inferred probabilities
            of ancestral states instead of to their ML value. This parameter can also
            take the value 'root' in which case probabilistic sampling will happen
            at the root but at no other node.
        reconstruct_leaves : bool, default False
            reconstruct sequence assigned to leaves, will replace ambiguous characters
            with the most likely definite character. Note that this will affect the mutations
            assigned to branches.
        """
        self.logger("TreeAnc._ml_anc_marginal: type of reconstruction: Marginal", 2)
        self.postorder_traversal_marginal()

        # choose sequence characters from this profile.
        # treat root node differently to avoid piling up mutations on the longer branch
        if sample_from_profile=='root':
            root_sample_from_profile = True
            other_sample_from_profile = False
        elif isinstance(sample_from_profile, bool):
            root_sample_from_profile = sample_from_profile
            other_sample_from_profile = sample_from_profile

        self.total_LH_and_root_sequence(sample_from_profile=root_sample_from_profile,
                                        assign_sequence=True)

        N_diff = self.preorder_traversal_marginal(reconstruct_leaves=reconstruct_leaves,
                                                  sample_from_profile=other_sample_from_profile,
                                                  assign_sequence=True)
        self.logger("TreeAnc._ml_anc_marginal: ...done", 3)

        # do clean-up:
        if not debug:
            for node in self.tree.find_clades():
                try:
                    del node.marginal_log_Lx
                    del node.marginal_subtree_LH_prefactor
                except:
                    pass
        gc.collect()

        return N_diff


    def total_LH_and_root_sequence(self, sample_from_profile=False, assign_sequence=False):
        self.logger("Computing root node sequence and total tree likelihood...",3)
        # Msg to the root from the distant part (equ frequencies)
        if len(self.gtr.Pi.shape)==1:
            self.tree.root.marginal_outgroup_LH = np.repeat([self.gtr.Pi], self.data.compressed_length, axis=0)
        else:
            self.tree.root.marginal_outgroup_LH = np.copy(self.gtr.Pi.T)

        self.tree.root.marginal_profile, pre = normalize_profile(self.tree.root.marginal_outgroup_LH*self.tree.root.marginal_subtree_LH)
        marginal_LH_prefactor = self.tree.root.marginal_subtree_LH_prefactor + pre

        self.tree.sequence_LH = marginal_LH_prefactor
        self.tree.total_sequence_LH = (self.tree.sequence_LH*self.data.multiplicity).sum()
        if assign_sequence:
            seq, prof_vals, idxs = prof2seq(self.tree.root.marginal_profile,
                                        self.gtr, sample_from_prof=sample_from_profile, normalize=False)
            self.tree.root.cseq = seq


    def postorder_traversal_marginal(self):
        L = self.data.compressed_length
        n_states = self.gtr.alphabet.shape[0]

        self.logger("Attaching sequence profiles to leafs... ", 3)
        #  set the leaves profiles
        for leaf in self.tree.get_terminals():
            if not hasattr(leaf, "marginal_subtree_LH"):
                if leaf.name in self.data.compressed_alignment:
                    leaf.marginal_subtree_LH = seq2prof(self.data.compressed_alignment[leaf.name], self.gtr.profile_map)
                else:
                    leaf.marginal_subtree_LH = np.ones((L, n_states))
            if not hasattr(leaf, "marginal_subtree_LH_prefactor"):
                leaf.marginal_subtree_LH_prefactor = np.zeros(L)

        self.logger("Postorder: computing likelihoods... ", 3)
        # propagate leaves --> root, set the marginal-likelihood messages
        for node in self.tree.get_nonterminals(order='postorder'): #leaves -> root
            # regardless of what was before, set the profile to ones
            tmp_log_subtree_LH = np.zeros((L,n_states), dtype=float)
            node.marginal_subtree_LH_prefactor = np.zeros(L, dtype=float)
            for ch in node.clades:
                ch.marginal_log_Lx = self.gtr.propagate_profile(ch.marginal_subtree_LH,
                    self._branch_length_to_gtr(ch), return_log=True) # raw prob to transfer prob up
                tmp_log_subtree_LH += ch.marginal_log_Lx
                node.marginal_subtree_LH_prefactor += ch.marginal_subtree_LH_prefactor

            node.marginal_subtree_LH, offset = normalize_profile(tmp_log_subtree_LH, log=True)
            node.marginal_subtree_LH_prefactor += offset # and store log-prefactor


    def preorder_traversal_marginal(self, reconstruct_leaves=False, sample_from_profile=False, assign_sequence=False):
        self.logger("Preorder: computing marginal profiles...",3)
        # propagate root -->> leaves, reconstruct the internal node sequences
        # provided the upstream message + the message from the complementary subtree
        N_diff = 0
        for node in self.tree.find_clades(order='preorder'):
            if node.up is None: # skip if node is root
                continue
            if hasattr(node, 'branch_state'): del node.branch_state

            # integrate the information coming from parents with the information
            # of all children my multiplying it to the prev computed profile
            node.marginal_outgroup_LH, pre = normalize_profile(np.log(np.maximum(ttconf.TINY_NUMBER, node.up.marginal_profile)) - node.marginal_log_Lx,
                                                               log=True, return_offset=False)
            if node.is_terminal() and (not reconstruct_leaves): # skip remainder unless leaves are to be reconstructed
                continue

            tmp_msg_from_parent = self.gtr.evolve(node.marginal_outgroup_LH,
                                                 self._branch_length_to_gtr(node), return_log=False)
            node.marginal_profile, pre = normalize_profile(node.marginal_subtree_LH * tmp_msg_from_parent, return_offset=False)
            # choose sequence based maximal marginal LH.
            if assign_sequence:
                seq, prof_vals, idxs = prof2seq(node.marginal_profile, self.gtr,
                                                sample_from_prof=sample_from_profile, normalize=False)
                if hasattr(node, 'cseq') and node.cseq is not None:
                    N_diff += (seq!=node.cseq).sum()
                else:
                    N_diff += self.data.compressed_length
                #assign new sequence
                node.cseq = seq

        return N_diff


    def _ml_anc_joint(self, sample_from_profile=False,
                      reconstruct_leaves=False, debug=False, **kwargs):

        """
        Perform joint ML reconstruction of the ancestral states. In contrast to
        marginal reconstructions, this only needs to compare and multiply LH and
        can hence operate in log space.

        Parameters
        ----------
         sample_from_profile : str
            This parameter can take the value 'root' in which case probabilistic
            sampling will happen at the root. otherwise sequences at ALL nodes are
            set to the value that jointly optimized the likelihood.
        reconstruct_leaves : bool, default False
            reconstruct sequence assigned to leaves, will replace ambiguous characters
            with the most likely definite character. Note that this will affect the mutations
            assigned to branches.

        """
        N_diff = 0 # number of sites differ from perv reconstruction
        L = self.data.compressed_length
        n_states = self.gtr.alphabet.shape[0]

        self.logger("TreeAnc._ml_anc_joint: type of reconstruction: Joint", 2)

        self.logger("TreeAnc._ml_anc_joint: Walking up the tree, computing likelihoods... ", 3)
        # for the internal nodes, scan over all states j of this node, maximize the likelihood
        for node in self.tree.find_clades(order='postorder'):
            if hasattr(node, 'branch_state'): del node.branch_state
            if node.up is None:
                node.joint_Cx=None # not needed for root
                continue

            branch_len = self._branch_length_to_gtr(node)
            # transition matrix from parent states to the current node states.
            # denoted as Pij(i), where j - parent state, i - node state
            log_transitions = np.log(np.maximum(ttconf.TINY_NUMBER, self.gtr.expQt(branch_len)))
            if node.is_terminal():
                if node.name in self.data.compressed_alignment:
                    tmp_prof = seq2prof(self.data.compressed_alignment[node.name], self.gtr.profile_map)
                    msg_from_children = np.log(np.maximum(tmp_prof, ttconf.TINY_NUMBER))
                else:
                    msg_from_children = np.zeros((L, n_states))

                msg_from_children[np.isnan(msg_from_children) | np.isinf(msg_from_children)] = -ttconf.BIG_NUMBER
            else:
                # Product (sum-Log) over all child subtree likelihoods.
                # this is prod_ch L_x(i)
                msg_from_children = np.sum(np.stack([c.joint_Lx for c in node.clades], axis=0), axis=0)

            # for every possible state of the parent node,
            # get the best state of the current node
            # and compute the likelihood of this state
            # preallocate storage
            node.joint_Lx = np.zeros((L, n_states))             # likelihood array
            node.joint_Cx = np.zeros((L, n_states), dtype=int)  # max LH indices
            for char_i, char in enumerate(self.gtr.alphabet):
                # Pij(i) * L_ch(i) for given parent state j
                msg_to_parent = (log_transitions[:,char_i].T + msg_from_children)
                # For this parent state, choose the best state of the current node:
                node.joint_Cx[:, char_i] = msg_to_parent.argmax(axis=1)
                # compute the likelihood of the best state of the current node
                # given the state of the parent (char_i)
                node.joint_Lx[:, char_i] = msg_to_parent.max(axis=1)

        # root node profile = likelihood of the total tree
        msg_from_children = np.sum(np.stack([c.joint_Lx for c in self.tree.root], axis = 0), axis=0)
        # Pi(i) * Prod_ch Lch(i)
        self.tree.root.joint_Lx = msg_from_children + np.log(self.gtr.Pi).T
        normalized_profile = (self.tree.root.joint_Lx.T - self.tree.root.joint_Lx.max(axis=1)).T

        # choose sequence characters from this profile.
        # treat root node differently to avoid piling up mutations on the longer branch
        if sample_from_profile=='root':
            root_sample_from_profile = True
        elif isinstance(sample_from_profile, bool):
            root_sample_from_profile = sample_from_profile

        seq, anc_lh_vals, idxs = prof2seq(np.exp(normalized_profile),
                                    self.gtr, sample_from_prof = root_sample_from_profile)

        # compute the likelihood of the most probable root sequence
        self.tree.sequence_LH = np.choose(idxs, self.tree.root.joint_Lx.T)
        self.tree.sequence_joint_LH = (self.tree.sequence_LH*self.data.multiplicity).sum()
        self.tree.root.cseq = seq
        self.tree.root.seq_idx = idxs

        self.logger("TreeAnc._ml_anc_joint: Walking down the tree, computing maximum likelihood sequences...",3)
        # for each node, resolve the conditioning on the parent node
        nodes_to_reconstruct = self.tree.get_nonterminals(order='preorder')
        if reconstruct_leaves:
            nodes_to_reconstruct += self.tree.get_terminals()

        for node in nodes_to_reconstruct:
            # root node has no mutations, everything else has been alread y set
            if node.up is None:
                node.mutations = []
                continue

            # choose the value of the Cx(i), corresponding to the state of the
            # parent node i. This is the state of the current node
            node.seq_idx = np.choose(node.up.seq_idx, node.joint_Cx.T)
            # reconstruct seq, etc
            tmp_sequence = np.choose(node.seq_idx, self.gtr.alphabet)
            if hasattr(node, 'sequence') and node.cseq is not None:
                N_diff += (tmp_sequence!=node.cseq).sum()
            else:
                N_diff += L

            node.cseq = tmp_sequence

        self.logger("TreeAnc._ml_anc_joint: ...done", 3)

        # do clean-up
        if not debug:
            for node in self.tree.find_clades(order='preorder'):
                del node.joint_Lx
                del node.joint_Cx
                if hasattr(node, 'seq_idx'):
                    del node.seq_idx

        return N_diff


###############################################################
### sequence and mutation storing
###############################################################
    def get_mutations(self, node, keep_var_ambigs=False):
        """
        Get the mutations on a tree branch. Take compressed sequences from both sides
        of the branch (attached to the node), compute mutations between them, and
        expand these mutations to the positions in the real sequences.

        Parameters
        ----------
        node : PhyloTree.Clade
           Tree node, which is the child node attached to the branch.

        keep_var_ambigs : boolean
           If true, generates mutations based on the *original* sequence, which
           may include ambiguities. Note sites that only have 1 unambiguous base and ambiguous
           bases ("AAAAANN") are stripped of ambiguous bases *before* compression, so ambiguous
           bases will **not** be preserved.
        Returns
        -------
        muts : list
          List of mutations. Each mutation is represented as tuple of
          :code:`(parent_state, position, child_state)`.
        """

        # if ambiguous site are to be restored and node is terminal,
        # assign original sequence, else reconstructed cseq
        node_seq = node.cseq
        if keep_var_ambigs and node.name in self.data.compressed_alignment:
            node_seq = self.data.compressed_alignment[node.name]

        muts = []
        diff_pos = np.where(node.up.cseq!=node_seq)[0]
        for p in diff_pos:
            anc = node.up.cseq[p].decode()
            der = node_seq[p].decode()
            # expand to the positions in real sequence
            muts.extend([(anc, pos, der) for pos in self.data.compressed_to_full_sequence_map[p]])

        #sort by position
        return sorted(muts, key=lambda x:x[1])


    def get_branch_mutation_matrix(self, node, full_sequence=False):
        """uses results from marginal ancestral inference to return a joint
        distribution of the sequence states at both ends of the branch.

        Parameters
        ----------
        node : Phylo.clade
            node of the tree
        full_sequence : bool, optional
            expand the sequence to the full sequence, if false (default)
            the there will be one mutation matrix for each column in the
            compressed alignment

        Returns
        -------
        numpy.array
            an Lxqxq stack of matrices (q=alphabet size, L (compressed)sequence length)
        """
        pp,pc = self.marginal_branch_profile(node)

        # calculate pc_i [e^Qt]_ij pp_j for each site
        expQt = self.gtr.expQt(self._branch_length_to_gtr(node)) + ttconf.SUPERTINY_NUMBER
        if len(expQt.shape)==3: # site specific model
            mut_matrix_stack = np.einsum('ai,aj,ija->aij', pc, pp, expQt)
        else:
            mut_matrix_stack = np.einsum('ai,aj,ij->aij', pc, pp, expQt)

        # normalize this distribution
        normalizer = mut_matrix_stack.sum(axis=2).sum(axis=1)
        mut_matrix_stack = np.einsum('aij,a->aij', mut_matrix_stack, 1.0/normalizer)

        # expand to full sequence if requested
        if full_sequence:
            return mut_matrix_stack[self.full_to_compressed_sequence_map]
        else:
            return mut_matrix_stack


    def marginal_branch_profile(self, node):
        '''
        calculate the marginal distribution of sequence states on both ends
        of the branch leading to node,

        Parameters
        ----------
        node : PhyloTree.Clade
           TreeNode, attached to the branch.

        Returns
        -------
        pp, pc : Pair of vectors (profile parent, pp) and (profile child, pc)
           that are of shape (L,n) where L is sequence length and n is alphabet size.
           note that this correspond to the compressed sequences.
        '''
        parent = node.up
        if parent is None:
            raise Exception("Branch profiles can't be calculated for the root!")
        if not hasattr(node, 'marginal_outgroup_LH'):
            raise Exception("marginal ancestral inference needs to be performed first!")

        pc = node.marginal_subtree_LH
        pp = node.marginal_outgroup_LH
        return pp, pc


    def add_branch_state(self, node):
        """add a dictionary to the node containing tuples of state pairs
        and a list of their number across the branch

        Parameters
        ----------
        node : tree.node
            attaces attribute :branch_state:
        """
        seq_pairs, multiplicity = self.gtr.state_pair(
                                       node.up.cseq, node.cseq,
                                       pattern_multiplicity = self.data.multiplicity,
                                       ignore_gaps = self.ignore_gaps)
        node.branch_state = {'pair':seq_pairs, 'multiplicity':multiplicity}


###################################################################
### Branch length optimization
###################################################################
    def optimize_branch_len(self, **kwargs):
        """Deprecated in favor of 'optimize_branch_lengths_joint'"""
        return self.optimize_branch_lengths_joint(**kwargs)

    def optimize_branch_len_joint(self, **kwargs):
        """Deprecated in favor of 'optimize_branch_lengths_joint'"""
        return self.optimize_branch_lengths_joint(**kwargs)

    def optimize_branch_lengths_joint(self, **kwargs):
        """
        Perform optimization for the branch lengths of the entire tree.
        This method only does a single path and needs to be iterated.

        **Note** this method assumes that each node stores information
        about its sequence as numpy.array object (node.sequence attribute).
        Therefore, before calling this method, sequence reconstruction with
        either of the available models must be performed.

        Parameters
        ----------
         **kwargs :
            Keyword arguments

        Keyword Args
        ------------

         store_old : bool
            If True, the old lengths will be saved in :code:`node._old_dist` attribute.
            Useful for testing, and special post-processing.


        """

        self.logger("TreeAnc.optimize_branch_length: running branch length optimization using jointML ancestral sequences",1)
        if (self.tree is None) or (self.data.aln is None):
            self.logger("TreeAnc.optimize_branch_length: ERROR, alignment or tree are missing", 0)
            return ttconf.ERROR

        store_old_dist = kwargs['store_old'] if 'store_old' in kwargs else False

        max_bl = 0
        for node in self.tree.find_clades(order='postorder'):
            if node.up is None: continue # this is the root
            if store_old_dist:
                node._old_length = node.branch_length

            new_len = max(0,self.optimal_branch_length(node))

            self.logger("Optimization results: old_len=%.4e, new_len=%.4e, naive=%.4e"
                        " Updating branch length..."%(node.branch_length, new_len, len(node.mutations)*self.one_mutation), 5)

            node.branch_length = new_len
            node.mutation_length=new_len
            max_bl = max(max_bl, new_len)

        if max_bl>0.15:
            self.logger("TreeAnc.optimize_branch_lengths_joint: THIS TREE HAS LONG BRANCHES."
                        " \n\t ****TreeTime's JOINT IS NOT DESIGNED TO OPTIMIZE LONG BRANCHES."
                        " \n\t ****PLEASE OPTIMIZE BRANCHES USING: "
                        " \n\t ****branch_length_mode='input' or 'marginal'", 0, warn=True)

        # as branch lengths changed, the distance to root etc need to be recalculated
        self.tree.root.up = None
        self.tree.root.dist2root = 0.0
        self._prepare_nodes()
        return ttconf.SUCCESS


    def optimal_branch_length(self, node):
        '''
        Calculate optimal branch length given the sequences of node and parent

        Parameters
        ----------
        node : PhyloTree.Clade
           TreeNode, attached to the branch.

        Returns
        -------
        new_len : float
           Optimal length of the given branch

        '''
        if node.up is None:
            return self.one_mutation

        if not hasattr(node, 'branch_state'):
            self.add_branch_state(node)
        return self.gtr.optimal_t_compressed(node.branch_state['pair'],
                                    node.branch_state['multiplicity'])


    def optimal_marginal_branch_length(self, node, tol=1e-10):
        '''
        calculate the marginal distribution of sequence states on both ends
        of the branch leading to node,

        Parameters
        ----------
        node : PhyloTree.Clade
           TreeNode, attached to the branch.

        Returns
        -------
        branch_length : float
           branch length of the branch leading to the node.
           note: this can be unstable on iteration
        '''

        if node.up is None:
            return self.one_mutation
        else:
            pp, pc = self.marginal_branch_profile(node)
            return self.gtr.optimal_t_compressed((pp, pc), self.data.multiplicity, profiles=True, tol=tol)


    def optimize_tree_marginal(self, max_iter=10, infer_gtr=False, pc=1.0, damping=0.75,
                               LHtol=0.1, site_specific_gtr=False):
        self.infer_ancestral_sequences(marginal=True)
        oldLH = self.sequence_LH()
        self.logger("TreeAnc.optimize_tree_marginal: initial, LH=%1.2f, total branch_length %1.4f"%
                    (oldLH, self.tree.total_branch_length()), 2)
        for i in range(max_iter):
            if infer_gtr:
                self.infer_gtr(site_specific=site_specific_gtr, marginal=True, normalized_rate=True, pc=pc)
                self.infer_ancestral_sequences(marginal=True)

            old_bl = self.tree.total_branch_length()
            tol = 1e-8 + 0.01**(i+1)
            for n in self.tree.find_clades():
                if n.up is None:
                    continue
                if n.up.up is None and len(n.up.clades)==2:
                    # children of a bifurcating root!
                    n1, n2 = n.up.clades
                    total_bl = n1.branch_length+n2.branch_length
                    bl_ratio = n1.branch_length/total_bl

                    prof_c = n1.marginal_subtree_LH
                    prof_p = normalize_profile(n2.marginal_subtree_LH*self.tree.root.marginal_outgroup_LH)[0]

                    new_bl = self.gtr.optimal_t_compressed((prof_p, prof_c), self.data.multiplicity, profiles=True, tol=tol)
                    update_val = new_bl*(1-damping**(i+1)) +  total_bl*damping**(i+1)

                    n1.branch_length = update_val*bl_ratio
                    n2.branch_length = update_val*(1-bl_ratio)
                else:
                    new_val = self.optimal_marginal_branch_length(n, tol=tol)
                    update_val = new_val*(1-damping**(i+1)) + n.branch_length*damping**(i+1)
                    n.branch_length = update_val

            self.infer_ancestral_sequences(marginal=True)

            LH = self.sequence_LH()
            deltaLH = LH - oldLH
            oldLH = LH
            dbl = self.tree.total_branch_length() - old_bl
            self.logger("TreeAnc.optimize_tree_marginal: iteration %d, LH=%1.2f (%1.2f), delta branch_length=%1.4f, total branch_length %1.4f"%
                        (i, LH, deltaLH, dbl, self.tree.total_branch_length()), 2)
            if deltaLH<LHtol:
                self.logger("TreeAnc.optimize_tree_marginal: deltaLH=%f, stopping iteration."%deltaLH,1)
                break
        return ttconf.SUCCESS


    def optimize_sequences_and_branch_length(self,*args, **kwargs):
        """This method is a shortcut for :py:meth:`treetime.TreeAnc.optimize_tree`
        Deprecated in favor of 'optimize_tree'
        """
        self.logger("Deprecation warning: 'optimize_sequences_and_branch_length' will be removed and replaced by 'optimize_tree'!", 1, warn=True)
        self.optimize_tree(*args,**kwargs)

    def optimize_seq_and_branch_len(self,*args, **kwargs):
        """This method is a shortcut for :py:meth:`treetime.TreeAnc.optimize_tree`
        Deprecated in favor of 'optimize_tree'
        """
        self.logger("Deprecation warning: 'optimize_seq_and_branch_len' will be removed and replaced by 'optimize_tree'!", 1, warn=True)
        self.optimize_tree(*args,**kwargs)

    def optimize_tree(self,prune_short=True,
                      marginal_sequences=False, branch_length_mode='joint',
                      max_iter=5, infer_gtr=False, pc=1.0, **kwargs):
        """
        Iteratively set branch lengths and reconstruct ancestral sequences until
        the values of either former or latter do not change. The algorithm assumes
        knowing only the topology of the tree, and requires that sequences are assigned
        to all leaves of the tree.

        The first step is to pre-reconstruct ancestral
        states using Fitch reconstruction algorithm or ML using existing branch length
        estimates. Then, optimize branch lengths and re-do reconstruction until
        convergence using ML method.

        Parameters
        -----------
         prune_short : bool
            If True, the branches with zero optimal length will be pruned from
            the tree, creating polytomies. The polytomies could be further
            processed using :py:meth:`treetime.TreeTime.resolve_polytomies` from the TreeTime class.

         marginal_sequences : bool
            Assign sequences to their marginally most likely value, rather than
            the values that are jointly most likely across all nodes.

         branch_length_mode : str
            'joint', 'marginal', or 'input'. Branch lengths are left unchanged in case
            of 'input'. 'joint' and 'marginal' cause branch length optimization
            while setting sequences to the ML value or tracing over all possible
            internal sequence states.

         max_iter : int
            Maximal number of times sequence and branch length iteration are optimized

         infer_gtr : bool
            Infer a GTR model from the observed substitutions.

        """
        if branch_length_mode=='marginal':
            return self.optimize_tree_marginal(max_iter=max_iter, infer_gtr=infer_gtr, pc=pc, **kwargs)
        elif branch_length_mode=='input':
            N_diff = self.reconstruct_anc(method='probabilistic', infer_gtr=infer_gtr, pc=pc,
                                          marginal=marginal_sequences, **kwargs)
            return ttconf.success
        elif branch_length_mode!='joint':
            return ttconf.ERROR

        self.logger("TreeAnc.optimize_tree: sequences...", 1)
        N_diff = self.reconstruct_anc(method='probabilistic', infer_gtr=infer_gtr, pc=pc,
                                      marginal=marginal_sequences, **kwargs)
        self.optimize_branch_len(verbose=0, store_old=False, mode=branch_length_mode)

        n = 0
        while n<max_iter:
            n += 1
            if prune_short:
                self.prune_short_branches()
            N_diff = self.reconstruct_anc(method='probabilistic', infer_gtr=False,
                                          marginal=marginal_sequences, **kwargs)

            self.logger("TreeAnc.optimize_tree: Iteration %d."
                   " #Nuc changed since prev reconstructions: %d" %(n, N_diff), 2)

            if N_diff < 1:
                break
            self.optimize_branch_lengths_joint(store_old=False)

        self.tree.unconstrained_sequence_LH = (self.tree.sequence_LH*self.data.multiplicity).sum()
        self._prepare_nodes() # fix dist2root and up-links after reconstruction
        self.logger("TreeAnc.optimize_tree: Unconstrained sequence LH:%f" % self.tree.unconstrained_sequence_LH , 2)
        return ttconf.SUCCESS


    def prune_short_branches(self):
        """
        If the branch length is less than the minimal value, remove the branch
        from the tree. **Requires** ancestral sequence reconstruction
        """
        self.logger("TreeAnc.prune_short_branches: pruning short branches (max prob at zero)...", 1)
        for node in self.tree.find_clades():
            if node.up is None or node.is_terminal():
                continue

            # probability of the two seqs separated by zero time is not zero
            if  ((node.branch_length<0.1*self.one_mutation) and
                 (self.gtr.prob_t(node.up.cseq, node.cseq, 0.0,
                                  pattern_multiplicity=self.data.multiplicity) > 0.1)):
                # re-assign the node children directly to its parent
                node.up.clades = [k for k in node.up.clades if k != node] + node.clades
                for clade in node.clades:
                    clade.up = node.up


#####################################################################
## GTR INFERENCE
#####################################################################
    def infer_gtr(self, marginal=False, site_specific=False, normalized_rate=True,
                  fixed_pi=None, pc=5.0, **kwargs):
        """
        Calculates a GTR model given the multiple sequence alignment and the tree.
        It performs ancestral sequence inferrence (joint or marginal), followed by
        the branch lengths optimization. Then, the numbers of mutations are counted
        in the optimal tree and related to the time within the mutation happened.
        From these statistics, the relative state transition probabilities are inferred,
        and the transition matrix is computed.

        The result is used to construct the new GTR model of type 'custom'.
        The model is assigned to the TreeAnc and is used in subsequent analysis.

        Parameters
        -----------

         print_raw : bool
            If True, print the inferred GTR model

         marginal : bool
            If True, use marginal sequence reconstruction

         normalized_rate : bool
            If True, sets the mutation rate prefactor to 1.0.

         fixed_pi : np.array
            Provide the equilibrium character concentrations.
            If None is passed, the concentrations will be inferred from the alignment.

         pc: float
            Number of pseudo counts to use in gtr inference

        Returns
        -------

         gtr : GTR
            The inferred GTR model
        """
        if site_specific and self.data.compress:
            raise TypeError("TreeAnc.infer_gtr(): sequence compression and site specific GTR models are incompatible!" )

        if not self.ok:
            self.logger("TreeAnc.infer_gtr: ERROR, sequences or tree are missing", 0)
            return ttconf.ERROR

        # if ancestral sequences are not in place, reconstruct them
        if marginal  and (not hasattr(self.tree.root,'marginal_profile')):
            self.infer_ancestral_sequences(marginal=True, **kwargs)
        elif (not hasattr(self.tree.root,'cseq')) or self.tree.root.cseq is None:
            self.infer_ancestral_sequences(marginal=False, **kwargs)

        n = self.gtr.n_states
        L = len(self.tree.root.cseq)
        # matrix of mutations n_{ij}: i = derived state, j=ancestral state
        n_ija = np.zeros((n,n,L))
        T_ia = np.zeros((n,L))

        self.logger("TreeAnc.infer_gtr: counting mutations...", 2)
        for node in self.tree.get_nonterminals():
            for c in node:
                if marginal:
                    mut_stack = np.transpose(self.get_branch_mutation_matrix(c, full_sequence=False), (1,2,0))
                    T_ia += 0.5*self._branch_length_to_gtr(c) * mut_stack.sum(axis=0) * self.data.multiplicity
                    T_ia += 0.5*self._branch_length_to_gtr(c) * mut_stack.sum(axis=1) * self.data.multiplicity
                    n_ija += mut_stack * self.data.multiplicity
                elif hasattr(c,'mutations'):
                    for a,pos, d in c.mutations:
                        try:
                            i,j = self.gtr.state_index[d], self.gtr.state_index[a]
                        except:
                            # ambiguous positions
                            continue
                        cpos = self.data.full_to_compressed_sequence_map[pos]
                        n_ija[i,j,cpos]+=1
                        T_ia[j,cpos] += 0.5*self._branch_length_to_gtr(c)
                        T_ia[i,cpos] -= 0.5*self._branch_length_to_gtr(c)

                    for i, nuc in enumerate(self.gtr.alphabet):
                        ind = c.cseq==nuc
                        T_ia[i,ind] += self._branch_length_to_gtr(c)*self.data.multiplicity[ind]

        self.logger("TreeAnc.infer_gtr: counting mutations...done", 3)

        if site_specific:
            if marginal:
                root_state = self.tree.root.marginal_profile.T
            else:
                root_state = seq2prof(self.tree.root.cseq, self.gtr.profile_map).T
            self._gtr = GTR_site_specific.infer(n_ija, T_ia, pc=pc,
                                root_state=root_state, logger=self.logger,
                                alphabet=self.gtr.alphabet, prof_map=self.gtr.profile_map)
        else:
            root_state = np.array([np.sum((self.tree.root.cseq==nuc)*self.data.multiplicity)
                                   for nuc in self.gtr.alphabet])
            n_ij = n_ija.sum(axis=-1)
            self._gtr = GTR.infer(n_ij, T_ia.sum(axis=-1), root_state, fixed_pi=fixed_pi, pc=pc,
                                  alphabet=self.gtr.alphabet, logger=self.logger,
                                  prof_map = self.gtr.profile_map)

        if normalized_rate:
            self.logger("TreeAnc.infer_gtr: setting overall rate to 1.0...", 2)
            if site_specific:
                self._gtr.mu /= self._gtr.average_rate().mean()
            else:
                self._gtr.mu=1.0
        return self._gtr


    def infer_gtr_iterative(self, max_iter=10, site_specific=False, LHtol=0.1,
                            pc=1.0, normalized_rate=False):
        """infer GTR model by iteratively estimating ancestral sequences and the GTR model

        Parameters
        ----------
        max_iter : int, optional
            maximal number of iterations
        site_specific : bool, optional
            use a site specific model
        LHtol : float, optional
            stop iteration when LH improvement falls below this cutoff
        pc : float, optional
            pseudocount to use
        normalized_rate : bool, optional
            set the overall rate to 1 (makes sense when optimizing branch lengths as well)

        Returns
        -------
        str
            success/failure code
        """
        self.infer_ancestral_sequences(marginal=True)
        old_p = np.copy(self.gtr.Pi)
        old_LH = self.sequence_LH()

        for i in range(max_iter):
            self.infer_gtr(site_specific=site_specific, marginal=True,
                           normalized_rate=normalized_rate, pc=pc)
            self.infer_ancestral_sequences(marginal=True)

            dp = np.abs(self.gtr.Pi - old_p).mean() if self.gtr.Pi.shape==old_p.shape else np.nan

            deltaLH = self.sequence_LH() - old_LH

            old_p = np.copy(self.gtr.Pi)
            old_LH = self.sequence_LH()

            self.logger("TreeAnc.infer_gtr_iterative: iteration %d, LH=%1.2f (%1.2f), deltaP=%1.4f"%
                        (i, old_LH, deltaLH, dp), 2)
            if deltaLH<LHtol:
                self.logger("TreeAnc.infer_gtr_iterative: deltaLH=%f, stopping iteration."%deltaLH,1)
                break
        return ttconf.SUCCESS


###############################################################################
### Utility functions
###############################################################################
    def get_reconstructed_alignment(self):
        """
        Get the multiple sequence alignment, including reconstructed sequences for
        the internal nodes.

        Returns
        -------
        new_aln : MultipleSeqAlignment
           Alignment including sequences of all internal nodes

        """
        from Bio.Align import MultipleSeqAlignment
        from Bio.Seq import Seq
        from Bio.SeqRecord import SeqRecord
        self.logger("TreeAnc.get_reconstructed_alignment ...",2)
        if not hasattr(self.tree.root, 'cseq'):
            self.logger("TreeAnc.reconstructed_alignment... reconstruction not yet done",3)
            self.infer_ancestral_sequences()

        if self.data.is_sparse:
            new_aln = {'sequences': {n.name: self.data.compressed_to_sparse_sequence(n.cseq)
                       for n in self.tree.find_clades()}}
            new_aln['reference'] = self.data.ref
            new_aln['positions'] = self.data.nonref_positions
            new_aln['inferred_const_sites'] = self.data.inferred_const_sites
        else:
            new_aln = MultipleSeqAlignment([SeqRecord(id=n.name, seq=Seq(self.data.compressed_to_full_sequence(n.cseq, as_string=True)), description="")
                                        for n in self.tree.find_clades()])

        return new_aln


    def get_tree_dict(self, keep_var_ambigs=False):
        return self.get_reconstructed_alignment()

    def recover_var_ambigs(self):
        """
        Recalculates mutations using the original compressed sequence for terminal nodes
        which will recover ambiguous bases at variable sites. (See 'get_mutations')
        For fasta input, also regenerates 'sequence' with original ambig sites

        Once this has been run, infer_gtr and other functions which depend on self.gtr.alphabet
        will not work, as ambiguous bases are not part of that alphabet (only A, C, G, T, -).
        This is why it's left for the user to choose when to run
        """
        for node in self.tree.get_terminals():
            node.mutations = self.get_mutations(node, keep_var_ambigs=True)

<<<<<<< HEAD
=======
            return tree_dict
        else:
            raise TypeError("A dict can only be returned for trees created with VCF-input!")
>>>>>>> b6c09f8e
<|MERGE_RESOLUTION|>--- conflicted
+++ resolved
@@ -1536,10 +1536,3 @@
         """
         for node in self.tree.get_terminals():
             node.mutations = self.get_mutations(node, keep_var_ambigs=True)
-
-<<<<<<< HEAD
-=======
-            return tree_dict
-        else:
-            raise TypeError("A dict can only be returned for trees created with VCF-input!")
->>>>>>> b6c09f8e
