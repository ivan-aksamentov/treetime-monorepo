--- conflicted
+++ resolved
@@ -56,12 +56,8 @@
         self.logger("GTR: with alphabet: "+str(self.alphabet),1)
         # determine if a character exists that corresponds to no info, i.e. all one profile
         if any([x.sum()==n_states for x in self.profile_map.values()]):
-<<<<<<< HEAD
-            self.ambiguous = [c for c,x in self.profile_map.items() if x.sum()==n_states][0]
-=======
-            amb_states = [c for c,x in self.profile_map.iteritems() if x.sum()==n_states][0]
+            amb_states = [c for c,x in self.profile_map.items() if x.sum()==n_states][0]
             self.ambiguous = 'N' if 'N' in amb_states else amb_states[0]
->>>>>>> ab87baeb
             self.logger("GTR: ambiguous character: "+self.ambiguous,2)
         else:
             self.ambiguous=None
